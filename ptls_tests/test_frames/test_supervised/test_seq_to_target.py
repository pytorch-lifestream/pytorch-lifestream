from functools import partial

import omegaconf
import pytorch_lightning as pl
import torch
import hydra
import torchmetrics
from pyhocon import ConfigFactory

from ptls.frames.supervised import SequenceToTarget
<<<<<<< HEAD
from ptls.frames.supervised.metrics import LogAccuracy, UnivMeanError, BucketAccuracy, JSDiv
from ptls.loss import BCELoss, ZILNLoss
from ptls.nn import PBLinear, RnnSeqEncoder, TransformerSeqEncoder, TrxEncoder
=======
from ptls.loss import BCELoss
from ptls.nn import PBLinear
from ptls.nn import RnnSeqEncoder, TransformerSeqEncoder
from ptls.nn import TrxEncoder
>>>>>>> 12355b40
from ptls_tests.test_data_load import RandomEventData


def get_rnn_params():
    return dict(
        seq_encoder=RnnSeqEncoder(
            trx_encoder=TrxEncoder(
                norm_embeddings=False,
                embeddings_noise=0.1,
                embeddings={
                    'mcc_code': {'in': 21, 'out': 3},
                    'trans_type': {'in': 11, 'out': 2},
                },
                numeric_values={'amount': 'log'},
            ),
            hidden_size=16,
            type='gru',
        ),
        optimizer_partial=partial(torch.optim.Adam, lr=0.004),
        lr_scheduler_partial=partial(torch.optim.lr_scheduler.StepLR, step_size=10, gamma=0.8),
    )


def tst_params_data():
    params = {
        "train": {
            "batch_size": 32,
            "num_workers": 1,
            "trx_dropout": .1,
            "max_seq_len": 30
        },
        "valid": {
            "batch_size": 32,
            "num_workers": 1,
            "max_seq_len": 30
        },
    }
    return ConfigFactory.from_dict(params)


def tst_params_transf():
    params = {
        'model_type': 'transf',
        'transf': {
            'n_heads': 2,
            'dim_hidden': 16,
            'dropout': .1,
            'n_layers': 2,
            'max_seq_len': 200,
            'use_after_mask': True,
            'use_positional_encoding': True,
            'sum_output': True,
            'input_size': 16,
            'train_starter': True,
            'shared_layers': False,
            'use_src_key_padding_mask': False
        },
        "head": {
            "explicit_lengths": False,
        }
    }

    return ConfigFactory.from_dict(params).with_fallback(tst_params_data())


def test_train_loop_rnn_binary_classification():
    model = SequenceToTarget(
        head=torch.nn.Sequential(
            torch.nn.Linear(16, 1),
            torch.nn.Sigmoid(),
            torch.nn.Flatten(start_dim=0),
        ),
        loss=BCELoss(),
        metric_list=torchmetrics.AUROC(num_classes=2),
        **get_rnn_params(),
    )
    dl = RandomEventData(tst_params_data(), target_type='bin_cls')
    trainer = pl.Trainer(max_epochs=1, logger=None, checkpoint_callback=False)
    trainer.fit(model, dl)
    print(trainer.logged_metrics)


def test_train_loop_rnn_milti_classification():
    model = SequenceToTarget(
        head=torch.nn.Sequential(
            torch.nn.Linear(16, 4),
            torch.nn.LogSoftmax(dim=1),
        ),
        loss=torch.nn.NLLLoss(),
        metric_list={
            'auroc': torchmetrics.AUROC(num_classes=4),
            'accuracy': torchmetrics.Accuracy(),
        },
        **get_rnn_params(),
    )
    dl = RandomEventData(tst_params_data(), target_type='multi_cls')
    trainer = pl.Trainer(max_epochs=1, logger=None, checkpoint_callback=False)
    trainer.fit(model, dl)
    print(trainer.logged_metrics)


def test_train_loop_rnn_regression():
    model = SequenceToTarget(
        head=torch.nn.Sequential(
            torch.nn.Linear(16, 1),
            torch.nn.Flatten(start_dim=0),
        ),
        loss=torch.nn.MSELoss(),
        metric_list=torchmetrics.MeanSquaredError(compute_on_step=False, squared=False),
        **get_rnn_params(),
    )
    dl = RandomEventData(tst_params_data(), target_type='regression')
    trainer = pl.Trainer(max_epochs=1, logger=None, checkpoint_callback=False)
    trainer.fit(model, dl)
    print(trainer.logged_metrics)


def test_train_loop_transf():
    trx_encoder = TrxEncoder(
        norm_embeddings=False,
        embeddings_noise=0.1,
        embeddings={
            'mcc_code': {'in': 21, 'out': 3},
            'trans_type': {'in': 11, 'out': 2},
        },
        numeric_values={'amount': 'log'},
    )
    seq_encoder = TransformerSeqEncoder(
        trx_encoder=torch.nn.Sequential(trx_encoder, PBLinear(trx_encoder.output_size, 20)),
        input_size=20,
        n_heads=1,
        n_layers=1,
    )
    model = SequenceToTarget(
        seq_encoder=seq_encoder,
        head=torch.nn.Sequential(
            torch.nn.Linear(seq_encoder.embedding_size, 1),
            torch.nn.Sigmoid(),
            torch.nn.Flatten(start_dim=0),
        ),
        loss=BCELoss(),
        metric_list=torchmetrics.AUROC(num_classes=2),
        optimizer_partial=partial(torch.optim.Adam, lr=0.004),
        lr_scheduler_partial=partial(torch.optim.lr_scheduler.StepLR, step_size=10, gamma=0.8),
    )
    dl = RandomEventData(tst_params_data())
    trainer = pl.Trainer(max_epochs=1, logger=None, checkpoint_callback=False)
    trainer.fit(model, dl)

<<<<<<< HEAD

def test_accuracy_bin():
    acc = LogAccuracy()
    y_hat = torch.tensor([0.1, 0.4, 0.6, 0.8, 0.9])
    y = torch.tensor([0, 1, 0, 1, 0])
    acc(y_hat, y)
    assert acc.compute().mul(100).int() == 40


def test_accuracy_mul():
    acc = LogAccuracy()
    y_hat = torch.log_softmax(torch.tensor([
        [-1, 2, 1],
        [1, 2, -1],
        [1, -2, 0],
        [1, 1, 2],
        [1, 1, 2],
    ]).float(), dim=1)
    y = torch.tensor([0, 1, 1, 2, 2])
    acc(y_hat, y)
    assert acc.compute().mul(100).int() == 60


def test_ziln_loss():
    ziln = ZILNLoss()
    min_loss = 0.5 * torch.log(torch.tensor(ziln.eps))
    y = torch.zeros(10, 5)
    assert ziln(torch.zeros(y.shape[0]), y) == 0
    assert ziln(torch.zeros(y.shape[0], 2), y) >= min_loss
    assert ziln(torch.zeros(y.shape[0], 3), y) >= min_loss
    assert ziln(torch.zeros(y.shape[0], 3 + y.shape[1]), y) >= min_loss


def test_bucket_accuracy():
    bacc, B = BucketAccuracy(), 100
    assert bacc(torch.randn(B), torch.randn(B)) >= 0
    assert bacc(torch.randn(B, 3), torch.randn(B)) >= 0
    assert bacc(torch.randn(B), torch.randn(B, 3)) >= 0
    assert bacc(torch.randn(B, 3), torch.randn(B, 3)) >= 0


def test_rmse():
    rmse, B = UnivMeanError(), 10
    assert rmse(torch.randn(B), torch.randn(B)) >= 0
    assert rmse(torch.randn(B, 3), torch.randn(B)) >= 0
    assert rmse(torch.randn(B, 3), torch.randn(B, 3)) >= 0


def test_jsdiv():
    div = JSDiv()
    y = torch.zeros(10, 5)
    assert div(torch.randn(y.shape[0], y.shape[1] + 3), y) >= 0
=======
# SequenceToTarget.metric_list
def test_seq_to_target_metric_list_single_metric():
    model = SequenceToTarget(metric_list=torchmetrics.Accuracy(), seq_encoder=None)
    metric_name = next(iter(model.valid_metrics.keys()))
    assert metric_name == 'Accuracy'


def test_seq_to_target_metric_list_list_with_metric():
    model = SequenceToTarget(metric_list=[
        torchmetrics.Accuracy(),
        torchmetrics.AUROC(num_classes=2),
    ], seq_encoder=None)
    assert 'Accuracy' in model.valid_metrics
    assert 'AUROC' in model.valid_metrics


def test_seq_to_target_metric_list_dict_with_single_metric():
    model = SequenceToTarget(metric_list={
        'acc': torchmetrics.Accuracy(),
    }, seq_encoder=None)
    metric_name = next(iter(model.valid_metrics.keys()))
    assert metric_name == 'acc'


def test_seq_to_target_metric_list_dict_with_metric():
    model = SequenceToTarget(metric_list={
        'acc': torchmetrics.Accuracy(),
        'auroc': torchmetrics.AUROC(num_classes=2),
    }, seq_encoder=None)
    assert 'acc' in model.valid_metrics
    assert 'auroc' in model.valid_metrics


def test_seq_to_target_metric_list_dict_config_with_metric():
    conf = omegaconf.OmegaConf.create("""
        auroc:
            _target_: torchmetrics.AUROC
            num_classes: 2
        acc:
            _target_: torchmetrics.Accuracy
    """)
    model = SequenceToTarget(metric_list=hydra.utils.instantiate(conf), seq_encoder=None)
    assert 'acc' in model.valid_metrics
    assert 'auroc' in model.valid_metrics
>>>>>>> 12355b40
<|MERGE_RESOLUTION|>--- conflicted
+++ resolved
@@ -8,16 +8,9 @@
 from pyhocon import ConfigFactory
 
 from ptls.frames.supervised import SequenceToTarget
-<<<<<<< HEAD
 from ptls.frames.supervised.metrics import LogAccuracy, UnivMeanError, BucketAccuracy, JSDiv
 from ptls.loss import BCELoss, ZILNLoss
 from ptls.nn import PBLinear, RnnSeqEncoder, TransformerSeqEncoder, TrxEncoder
-=======
-from ptls.loss import BCELoss
-from ptls.nn import PBLinear
-from ptls.nn import RnnSeqEncoder, TransformerSeqEncoder
-from ptls.nn import TrxEncoder
->>>>>>> 12355b40
 from ptls_tests.test_data_load import RandomEventData
 
 
@@ -167,7 +160,51 @@
     trainer = pl.Trainer(max_epochs=1, logger=None, checkpoint_callback=False)
     trainer.fit(model, dl)
 
-<<<<<<< HEAD
+# SequenceToTarget.metric_list
+def test_seq_to_target_metric_list_single_metric():
+    model = SequenceToTarget(metric_list=torchmetrics.Accuracy(), seq_encoder=None)
+    metric_name = next(iter(model.valid_metrics.keys()))
+    assert metric_name == 'Accuracy'
+
+
+def test_seq_to_target_metric_list_list_with_metric():
+    model = SequenceToTarget(metric_list=[
+        torchmetrics.Accuracy(),
+        torchmetrics.AUROC(num_classes=2),
+    ], seq_encoder=None)
+    assert 'Accuracy' in model.valid_metrics
+    assert 'AUROC' in model.valid_metrics
+
+
+def test_seq_to_target_metric_list_dict_with_single_metric():
+    model = SequenceToTarget(metric_list={
+        'acc': torchmetrics.Accuracy(),
+    }, seq_encoder=None)
+    metric_name = next(iter(model.valid_metrics.keys()))
+    assert metric_name == 'acc'
+
+
+def test_seq_to_target_metric_list_dict_with_metric():
+    model = SequenceToTarget(metric_list={
+        'acc': torchmetrics.Accuracy(),
+        'auroc': torchmetrics.AUROC(num_classes=2),
+    }, seq_encoder=None)
+    assert 'acc' in model.valid_metrics
+    assert 'auroc' in model.valid_metrics
+
+
+def test_seq_to_target_metric_list_dict_config_with_metric():
+    conf = omegaconf.OmegaConf.create("""
+        auroc:
+            _target_: torchmetrics.AUROC
+            num_classes: 2
+        acc:
+            _target_: torchmetrics.Accuracy
+    """)
+    model = SequenceToTarget(metric_list=hydra.utils.instantiate(conf), seq_encoder=None)
+    assert 'acc' in model.valid_metrics
+    assert 'auroc' in model.valid_metrics
+
 
 def test_accuracy_bin():
     acc = LogAccuracy()
@@ -219,50 +256,4 @@
 def test_jsdiv():
     div = JSDiv()
     y = torch.zeros(10, 5)
-    assert div(torch.randn(y.shape[0], y.shape[1] + 3), y) >= 0
-=======
-# SequenceToTarget.metric_list
-def test_seq_to_target_metric_list_single_metric():
-    model = SequenceToTarget(metric_list=torchmetrics.Accuracy(), seq_encoder=None)
-    metric_name = next(iter(model.valid_metrics.keys()))
-    assert metric_name == 'Accuracy'
-
-
-def test_seq_to_target_metric_list_list_with_metric():
-    model = SequenceToTarget(metric_list=[
-        torchmetrics.Accuracy(),
-        torchmetrics.AUROC(num_classes=2),
-    ], seq_encoder=None)
-    assert 'Accuracy' in model.valid_metrics
-    assert 'AUROC' in model.valid_metrics
-
-
-def test_seq_to_target_metric_list_dict_with_single_metric():
-    model = SequenceToTarget(metric_list={
-        'acc': torchmetrics.Accuracy(),
-    }, seq_encoder=None)
-    metric_name = next(iter(model.valid_metrics.keys()))
-    assert metric_name == 'acc'
-
-
-def test_seq_to_target_metric_list_dict_with_metric():
-    model = SequenceToTarget(metric_list={
-        'acc': torchmetrics.Accuracy(),
-        'auroc': torchmetrics.AUROC(num_classes=2),
-    }, seq_encoder=None)
-    assert 'acc' in model.valid_metrics
-    assert 'auroc' in model.valid_metrics
-
-
-def test_seq_to_target_metric_list_dict_config_with_metric():
-    conf = omegaconf.OmegaConf.create("""
-        auroc:
-            _target_: torchmetrics.AUROC
-            num_classes: 2
-        acc:
-            _target_: torchmetrics.Accuracy
-    """)
-    model = SequenceToTarget(metric_list=hydra.utils.instantiate(conf), seq_encoder=None)
-    assert 'acc' in model.valid_metrics
-    assert 'auroc' in model.valid_metrics
->>>>>>> 12355b40
+    assert div(torch.randn(y.shape[0], y.shape[1] + 3), y) >= 0