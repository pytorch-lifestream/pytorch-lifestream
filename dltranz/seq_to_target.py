import logging
from copy import deepcopy

import pytorch_lightning as pl
import torch
import numpy as np
from pytorch_lightning.metrics.functional.classification import auroc

from dltranz.loss import get_loss, cross_entropy, kl, mape_metric, mse_loss, r_squared
from dltranz.seq_encoder import create_encoder
from dltranz.train import get_optimizer, get_lr_scheduler
from dltranz.models import create_head_layers
from dltranz.trx_encoder import PaddedBatch
from collections import defaultdict


logger = logging.getLogger(__name__)


class EpochAuroc(pl.metrics.Metric):
    def __init__(self):
        super().__init__(compute_on_step=False)

        self.add_state('y_hat', default=[])
        self.add_state('y', default=[])

    def update(self, y_hat, y):
        self.y_hat.append(y_hat)
        self.y.append(y)

    def compute(self):
        y_hat = torch.cat(self.y_hat)
        y = torch.cat(self.y)
        return auroc(y_hat, y)


class DistributionTargets(pl.metrics.Metric):
    def __init__(self, col_name):
        super().__init__(compute_on_step=False)

        self.add_state('y_hat', default=[])
        self.add_state('y', default=[])
        self.col_name = col_name
        self.sign = -1 if self.col_name == 'neg_sum' else 1

    def update(self, y_hat, y):
        y_hat = y_hat[self.col_name]
        device = torch.device("cuda" if torch.cuda.is_available() else "cpu")
        y = torch.tensor(np.array(y[self.col_name].tolist(), dtype='float64'), device=device)
        self.y_hat.append(y_hat)
        self.y.append(y)


class CrossEntropy(DistributionTargets):
    def __init__(self, col_name):
        super().__init__(col_name)

    def compute(self):
        y_hat = torch.cat(self.y_hat)
        y = torch.cat(self.y)
        return cross_entropy(y_hat, y)


class KL(DistributionTargets):
    def __init__(self, col_name):
        super().__init__(col_name)

    def compute(self):
        y_hat = torch.cat(self.y_hat)
        y = torch.cat(self.y)
        return kl(y_hat, y)


class MSE(DistributionTargets):
    def __init__(self, col_name):
        super().__init__(col_name)

    def compute(self):
        y_hat = torch.cat(self.y_hat)
        y = torch.cat(self.y)
        return mse_loss(y_hat, torch.log(self.sign * y[:, None] + 1))


class MAPE(DistributionTargets):
    def __init__(self, col_name):
        super().__init__(col_name)

    def compute(self):
        y_hat = torch.cat(self.y_hat)
        y = torch.cat(self.y)
        return mape_metric(self.sign * torch.exp(y_hat - 1), y[:, None])


class R_squared(DistributionTargets):
    def __init__(self, col_name):
        super().__init__(col_name)

    def compute(self):
        y_hat = torch.cat(self.y_hat)
        y = torch.cat(self.y)
        return r_squared(self.sign * torch.exp(y_hat - 1), y[:, None])


class SequenceToTarget(pl.LightningModule):
    def __init__(self, params, pretrained_encoder=None):
        super().__init__()
        self.train_update_n_steps = params.get('train_update_n_steps', None)
<<<<<<< HEAD
        self.metrics_test = defaultdict(list)
        self.metrics_train = defaultdict(list)
=======
        self.metrics_test = defaultdict(list)  # here we accumulate metrics on each test end
        self.metrics_train = defaultdict(list)  # here we accumulate metrics on some train bathes (called outside)
>>>>>>> 6590ccd4
        head_params = dict(params['head_layers']).get('CombinedTargetHeadFromRnn', None)
        self.pos, self.neg = (head_params.get('pos', True), head_params.get('neg', True)) if head_params else (0, 0)
        self.cols_ix = params.get('columns_ix', {'neg_sum': 0,
                                                 'neg_distribution': 1,
                                                 'pos_sum': 2,
                                                 'pos_distribution': 3})

        self.save_hyperparameters('params')
        self.loss = get_loss(params)

        if pretrained_encoder is not None:
            self._seq_encoder = deepcopy(pretrained_encoder)
            self._is_pretrained_encoder = True
        else:
            self._seq_encoder = create_encoder(params, is_reduce_sequence=True)
            self._is_pretrained_encoder = False
        self._head = create_head_layers(params, self._seq_encoder)

        # metrics
        d_metrics = {
            'auroc': EpochAuroc(),
            'accuracy': pl.metrics.Accuracy(),
            'R2n': R_squared('neg_sum'),
            'MSEn': MSE('neg_sum'),
            'MAPEn': MAPE('neg_sum'),
            'R2p': R_squared('pos_sum'),
            'MSEp': MSE('pos_sum'),
            'MAPEp': MAPE('pos_sum'),
            'CEn': CrossEntropy('neg_distribution'),
            'CEp': CrossEntropy('pos_distribution'),
            'KLn': KL('neg_distribution'),
            'KLp': KL('pos_distribution')
        }
        params_score_metric = params['score_metric']
        if type(params_score_metric) is str:
            params_score_metric = [params_score_metric]
        metric_cls = [(name, d_metrics[name]) for name in params_score_metric]

        self.train_metrics = torch.nn.ModuleDict([(name, mc) for name, mc in metric_cls])
        self.valid_metrics = torch.nn.ModuleDict([(name, mc) for name, mc in deepcopy(metric_cls)])
        self.test_metrics = torch.nn.ModuleDict([(name, mc) for name, mc in deepcopy(metric_cls)])


    @property
    def seq_encoder(self):
        return self._seq_encoder

    def forward(self, x):
        x = self._seq_encoder(x)
        x = self._head(x)
        return x

    def training_step(self, batch, _):
        x, y = batch
        y_h = self(x)
        loss = self.loss(y_h, y)
        self.log('loss', loss)
        if isinstance(x, PaddedBatch):
            self.log('seq_len', x.seq_lens.float().mean(), prog_bar=True)
        if self.train_update_n_steps and self.global_step % self.train_update_n_steps == 0:
            for name, mf in self.train_metrics.items():
                mf(y_h, y)
        return loss

    def validation_step(self, batch, _):
        x, y = batch
        y_h = self(x)
        for name, mf in self.valid_metrics.items():
            mf(y_h, y)

    def validation_epoch_end(self, outputs):
        for name, mf in self.valid_metrics.items():
            self.log(f'val_{name}', mf.compute(), prog_bar=True)

    def test_step(self, batch, _):
        x, y = batch
        y_h = self(x)
        for name, mf in self.test_metrics.items():
            mf(y_h, y)

    def test_epoch_end(self, outputs):
        for name, mf in self.test_metrics.items():
<<<<<<< HEAD
            val = mf.compute().item()
            self.log(f'test_{name}', val, prog_bar=True)
            self.metrics_test[name] += [val]
=======
            value = mf.compute().item()
            self.log(f'test_{name}', value, prog_bar=True)
            self.metrics_test[name] += [value.item()]
>>>>>>> 6590ccd4

    def configure_optimizers(self):
        params = self.hparams.params
        if self._is_pretrained_encoder:
            optimizer = self.get_pretrained_optimizer()
        else:
            optimizer = get_optimizer(self, params)
        scheduler = get_lr_scheduler(optimizer, params)
        return [optimizer], [scheduler]

    def get_pretrained_optimizer(self):
        params = self.hparams.params

        if params['pretrained.lr'] == 'freeze':
            self._seq_encoder.freeze()
            logger.info('Created optimizer with frozen encoder')
            return get_optimizer(self, params)

        parameters = [
            {'params': self._seq_encoder.parameters(), 'lr': params['pretrained.lr']},
            {'params': self._head.parameters(), 'lr': params['train.lr']},
        ]
        logger.info('Created optimizer with two lr groups')

        return torch.optim.Adam(parameters, lr=params['train.lr'], weight_decay=params['train.weight_decay'])<|MERGE_RESOLUTION|>--- conflicted
+++ resolved
@@ -105,13 +105,8 @@
     def __init__(self, params, pretrained_encoder=None):
         super().__init__()
         self.train_update_n_steps = params.get('train_update_n_steps', None)
-<<<<<<< HEAD
-        self.metrics_test = defaultdict(list)
-        self.metrics_train = defaultdict(list)
-=======
         self.metrics_test = defaultdict(list)  # here we accumulate metrics on each test end
         self.metrics_train = defaultdict(list)  # here we accumulate metrics on some train bathes (called outside)
->>>>>>> 6590ccd4
         head_params = dict(params['head_layers']).get('CombinedTargetHeadFromRnn', None)
         self.pos, self.neg = (head_params.get('pos', True), head_params.get('neg', True)) if head_params else (0, 0)
         self.cols_ix = params.get('columns_ix', {'neg_sum': 0,
@@ -194,15 +189,9 @@
 
     def test_epoch_end(self, outputs):
         for name, mf in self.test_metrics.items():
-<<<<<<< HEAD
-            val = mf.compute().item()
-            self.log(f'test_{name}', val, prog_bar=True)
-            self.metrics_test[name] += [val]
-=======
             value = mf.compute().item()
             self.log(f'test_{name}', value, prog_bar=True)
-            self.metrics_test[name] += [value.item()]
->>>>>>> 6590ccd4
+            self.metrics_test[name] += [value]
 
     def configure_optimizers(self):
         params = self.hparams.params
