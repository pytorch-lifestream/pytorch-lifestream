import torch
from torch import nn as nn
from torch.nn import functional as F
<<<<<<< HEAD
import torch.distributed as dist
=======
from ptls.nn.normalization import L2NormEncoder
from itertools import chain
import numpy as np
>>>>>>> 7f971fc0

from ptls.frames.coles.losses.dist_utils import all_gather_and_cat

class ContrastiveLoss(nn.Module):
    """
    Contrastive loss

    "Signature verification using a siamese time delay neural network", NIPS 1993
    https://papers.nips.cc/paper/769-signature-verification-using-a-siamese-time-delay-neural-network.pdf
    """

<<<<<<< HEAD
    def __init__(self, margin, sampling_strategy, distributed_mode = False, do_loss_mult = False):
        super().__init__()
        self.margin = margin
        self.pair_selector = sampling_strategy
        self.distributed_mode = distributed_mode
        self.do_loss_mult = do_loss_mult

    def forward(self, embeddings, target):
        if dist.is_initialized() and self.distributed_mode:
            dist.barrier()
            embeddings = all_gather_and_cat(embeddings)
            target = target + (target.max()+1) * dist.get_rank()
            target = all_gather_and_cat(target)
=======
    def __init__(self, margin, sampling_strategy):
        super().__init__()
        self.margin = margin
        self.pair_selector = sampling_strategy
        self.loss_name = "coles"

    def forward(self, embeddings, target, i=0, *argv):
        if type(target) is dict:
            target = target["coles_target"]
>>>>>>> 7f971fc0

        positive_pairs, negative_pairs = self.pair_selector.get_pairs(embeddings, target)
        positive_loss = F.pairwise_distance(embeddings[positive_pairs[:, 0]], embeddings[positive_pairs[:, 1]]).pow(2)

        negative_loss = F.relu(
            self.margin - F.pairwise_distance(embeddings[negative_pairs[:, 0]], embeddings[negative_pairs[:, 1]])
        ).pow(2)

<<<<<<< HEAD
        if dist.is_initialized() and self.do_loss_mult:
            loss_mult = dist.get_world_size()
        else:
            loss_mult = 1
        return loss.sum() * loss_mult
=======
        loss = torch.cat([positive_loss, negative_loss], dim=0).mean()

        with torch.no_grad():
            rand_inds = torch.randperm(embeddings.shape[0])
            rand_embs = embeddings[rand_inds]
            rand_cos = (embeddings * rand_embs).sum(dim=-1).mean()
            p_l = positive_loss.mean()
            n_l = negative_loss.mean()

        return loss, {f'COLES_loss_{i}': loss.item(),
                      f'COLES_pos_loss_{i}': p_l.item(),
                      f'COLES_neg_loss_{i}': n_l.item(),
                      f'COLES_cos_b2neg_{i}': rand_cos.item()}


class MultiContrastiveLoss(ContrastiveLoss):
    def forward(self, list_embeddings, target, *argv):
        all_info = dict()
        total_loss = 0
        for i, embs in enumerate(list_embeddings):
            loss, info = super().forward(embs, target, i)
            total_loss += loss
            all_info.update(info)
        return total_loss, all_info


class CLUBLoss(nn.Module):
    def __init__(self, log_var=-3, emb_coef=1., prob_coef=1.):
        super().__init__()
        self.emb_coef = emb_coef
        self.prob_coef = prob_coef
        self.register_buffer('log_var', torch.tensor(log_var))

    def get_mu_log_var(self, inp):
        mu = self.model_mu(inp)
        log_var = self.model_log_var(inp) * 2
        return mu, log_var

    def embed_loss(self, vec_true, vec_pred):
        random_inds = torch.randperm(vec_true.shape[0])
        neg_vec_true = vec_true[random_inds]
        pos_probs = (-(vec_true - vec_pred) ** 2 / self.log_var.exp() - self.log_var).sum(dim=-1)
        neg_probs = (-(neg_vec_true - vec_pred) ** 2 / self.log_var.exp() - self.log_var).sum(dim=-1)
        loss = (pos_probs - neg_probs).mean()
        with torch.no_grad():
            cos_random_dist = (vec_pred * neg_vec_true).sum(dim=-1).mean()
            cos_b2neg_b = (vec_true * neg_vec_true).sum(dim=-1).mean()
            cos_mu2neg_mu = (vec_pred * vec_pred[random_inds]).sum(dim=-1).mean()
            cos_dist = (vec_pred * vec_true).sum(dim=-1).mean()
        return loss, {"CLUB_embed_loss": loss.item(),
                      "CLUB_cos_random_dist": cos_random_dist.item(),
                      "CLUB_cos_b2neg_b": cos_b2neg_b.item(),
                      "CLUB_cos_mu2neg_mu": cos_mu2neg_mu.item(),
                      "CLUB_cos_dist": cos_dist.item()}

    def pred_loss(self, vec_true, vec_pred):
        loss = ((vec_true - vec_pred) ** 2 / self.log_var.exp() + self.log_var).sum(dim=-1).mean()
        return loss, {"CLUB_prob_loss": loss.item()}

    def embed_loss_prob(self, pos_probs, neg_probs):
        loss = pos_probs.mean() - neg_probs.mean()
        with torch.no_grad():
            acc = ((pos_probs > 0.5).sum() + (neg_probs < 0.5).sum()) / (pos_probs.shape[0] + neg_probs.shape[0])
            pos_mean = pos_probs.mean()
            pos_std = pos_probs.std()
            pos_delta = pos_probs.max() - pos_probs.min()
            neg_mean = neg_probs.mean()
            neg_std = neg_probs.std()
            neg_delta = neg_probs.max() - neg_probs.min()
        return loss, {"CLUB_embed_loss": loss.item(),
                      "CLUB_accuracy": acc.item(),
                      "CLUB_pos_pred_mean": pos_mean.item(),
                      "CLUB_neg_pred_mean": neg_mean.item(),
                      "CLUB_pos_pred_std": pos_std.item(),
                      "CLUB_neg_pred_std": neg_std.item(),
                      "CLUB_pos_pred_delta": pos_delta.item(),
                      "CLUB_neg_pred_delta": neg_delta.item()}

    def pred_loss_prob(self, pos_probs, neg_probs):
        pl = - pos_probs.mean()
        loss = pl + neg_probs.mean()
        return loss, {"CLUB_prob_loss": pl.item()}

    def forward(self, *argv):
        return
>>>>>>> 7f971fc0
<|MERGE_RESOLUTION|>--- conflicted
+++ resolved
@@ -1,15 +1,9 @@
 import torch
 from torch import nn as nn
 from torch.nn import functional as F
-<<<<<<< HEAD
 import torch.distributed as dist
-=======
-from ptls.nn.normalization import L2NormEncoder
-from itertools import chain
-import numpy as np
->>>>>>> 7f971fc0
+from ptls.frames.coles.losses.dist_utils import all_gather_and_cat
 
-from ptls.frames.coles.losses.dist_utils import all_gather_and_cat
 
 class ContrastiveLoss(nn.Module):
     """
@@ -19,31 +13,22 @@
     https://papers.nips.cc/paper/769-signature-verification-using-a-siamese-time-delay-neural-network.pdf
     """
 
-<<<<<<< HEAD
-    def __init__(self, margin, sampling_strategy, distributed_mode = False, do_loss_mult = False):
+    def __init__(self, margin, sampling_strategy, distributed_mode=False, do_loss_mult=False):
         super().__init__()
         self.margin = margin
         self.pair_selector = sampling_strategy
         self.distributed_mode = distributed_mode
         self.do_loss_mult = do_loss_mult
+        self.loss_name = "coles"
 
-    def forward(self, embeddings, target):
+    def forward(self, embeddings, target, i=0):
+        if type(target) is dict:
+            target = target["coles_target"]
         if dist.is_initialized() and self.distributed_mode:
             dist.barrier()
             embeddings = all_gather_and_cat(embeddings)
             target = target + (target.max()+1) * dist.get_rank()
             target = all_gather_and_cat(target)
-=======
-    def __init__(self, margin, sampling_strategy):
-        super().__init__()
-        self.margin = margin
-        self.pair_selector = sampling_strategy
-        self.loss_name = "coles"
-
-    def forward(self, embeddings, target, i=0, *argv):
-        if type(target) is dict:
-            target = target["coles_target"]
->>>>>>> 7f971fc0
 
         positive_pairs, negative_pairs = self.pair_selector.get_pairs(embeddings, target)
         positive_loss = F.pairwise_distance(embeddings[positive_pairs[:, 0]], embeddings[positive_pairs[:, 1]]).pow(2)
@@ -51,27 +36,13 @@
         negative_loss = F.relu(
             self.margin - F.pairwise_distance(embeddings[negative_pairs[:, 0]], embeddings[negative_pairs[:, 1]])
         ).pow(2)
+        loss = torch.cat([positive_loss, negative_loss], dim=0).mean()
 
-<<<<<<< HEAD
         if dist.is_initialized() and self.do_loss_mult:
             loss_mult = dist.get_world_size()
         else:
             loss_mult = 1
-        return loss.sum() * loss_mult
-=======
-        loss = torch.cat([positive_loss, negative_loss], dim=0).mean()
-
-        with torch.no_grad():
-            rand_inds = torch.randperm(embeddings.shape[0])
-            rand_embs = embeddings[rand_inds]
-            rand_cos = (embeddings * rand_embs).sum(dim=-1).mean()
-            p_l = positive_loss.mean()
-            n_l = negative_loss.mean()
-
-        return loss, {f'COLES_loss_{i}': loss.item(),
-                      f'COLES_pos_loss_{i}': p_l.item(),
-                      f'COLES_neg_loss_{i}': n_l.item(),
-                      f'COLES_cos_b2neg_{i}': rand_cos.item()}
+        return loss * loss_mult, {f'COLES_loss_{i}': loss.item()}
 
 
 class MultiContrastiveLoss(ContrastiveLoss):
@@ -86,38 +57,6 @@
 
 
 class CLUBLoss(nn.Module):
-    def __init__(self, log_var=-3, emb_coef=1., prob_coef=1.):
-        super().__init__()
-        self.emb_coef = emb_coef
-        self.prob_coef = prob_coef
-        self.register_buffer('log_var', torch.tensor(log_var))
-
-    def get_mu_log_var(self, inp):
-        mu = self.model_mu(inp)
-        log_var = self.model_log_var(inp) * 2
-        return mu, log_var
-
-    def embed_loss(self, vec_true, vec_pred):
-        random_inds = torch.randperm(vec_true.shape[0])
-        neg_vec_true = vec_true[random_inds]
-        pos_probs = (-(vec_true - vec_pred) ** 2 / self.log_var.exp() - self.log_var).sum(dim=-1)
-        neg_probs = (-(neg_vec_true - vec_pred) ** 2 / self.log_var.exp() - self.log_var).sum(dim=-1)
-        loss = (pos_probs - neg_probs).mean()
-        with torch.no_grad():
-            cos_random_dist = (vec_pred * neg_vec_true).sum(dim=-1).mean()
-            cos_b2neg_b = (vec_true * neg_vec_true).sum(dim=-1).mean()
-            cos_mu2neg_mu = (vec_pred * vec_pred[random_inds]).sum(dim=-1).mean()
-            cos_dist = (vec_pred * vec_true).sum(dim=-1).mean()
-        return loss, {"CLUB_embed_loss": loss.item(),
-                      "CLUB_cos_random_dist": cos_random_dist.item(),
-                      "CLUB_cos_b2neg_b": cos_b2neg_b.item(),
-                      "CLUB_cos_mu2neg_mu": cos_mu2neg_mu.item(),
-                      "CLUB_cos_dist": cos_dist.item()}
-
-    def pred_loss(self, vec_true, vec_pred):
-        loss = ((vec_true - vec_pred) ** 2 / self.log_var.exp() + self.log_var).sum(dim=-1).mean()
-        return loss, {"CLUB_prob_loss": loss.item()}
-
     def embed_loss_prob(self, pos_probs, neg_probs):
         loss = pos_probs.mean() - neg_probs.mean()
         with torch.no_grad():
@@ -138,10 +77,6 @@
                       "CLUB_neg_pred_delta": neg_delta.item()}
 
     def pred_loss_prob(self, pos_probs, neg_probs):
-        pl = - pos_probs.mean()
-        loss = pl + neg_probs.mean()
-        return loss, {"CLUB_prob_loss": pl.item()}
-
-    def forward(self, *argv):
-        return
->>>>>>> 7f971fc0
+        pos_probs = - pos_probs.mean()
+        loss = pos_probs + neg_probs.mean()
+        return loss, {"CLUB_prob_loss": pos_probs.item()}